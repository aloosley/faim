--- conflicted
+++ resolved
@@ -7,8 +7,7 @@
 [Beyond Incompatibility: Interpolation between Mutually
 Exclusive Fairness Criteria in Classification Problems](https://arxiv.org/abs/2212.00469),
 is a post-processing algorithm for achieving a combination of group-fairness criteria
-<<<<<<< HEAD
-(equalized false postive rates, equalized false negative rates, group calibration).
+(equalized false positive rates, equalized false negative rates, group calibration).
 
 [this page is under contruction]
 
@@ -108,10 +107,4 @@
 Please be sure to install (and use) our [pre-commit](https://pre-commit.com/) hooks:
 ```bash
 pre-commit install -t pre-commit -t pre-push
-```
-=======
-(equalized false positive rates, equalized false negative rates, group calibration).
-
-**[Update: 05.12.2022] This repository is under construction and will be up and running with documentation 
-in the coming weeks!**
->>>>>>> 9a77048c
+```