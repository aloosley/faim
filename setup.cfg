[metadata]
name = faim
version = attr: faim.__version__
license = Apache License Version 2.0
author = Meike Zehlike, Alex Loosley
author_email = meike.zehlike@zalando.de, alex.loosley@zalando.de
description =
    FAIM (FAir Interpolation Method), described in "Beyond Incompatibility: Interpolation between Mutually
    Exclusive Fairness Criteria in Classification Problems", is a post-processing algorithm for achieving
    a combination of group-fairness criteria
    (equalized false postive rates, equalized false negative rates, group calibration).
long_description = file: README.md
long_description_content_type = text/markdown
project_urls =
    Paper = https://arxiv.org/pdf/2212.00469.pdf
    Code Repository = https://github.com/MilkaLichtblau/faim
keywords = fairness, optimal transport
classifiers =
    Programming Language :: Python :: 3

[options]
packages = find:
zip_safe = True
include_package_data = True
python_requires = >=3.8
install_requires =
    pot >= 0.8.0
<<<<<<< HEAD
    pandas >= 1.0.0
    typer>=0.7.0
=======
    pandas >= 1.0.0, <2.0.0
>>>>>>> 45614880

[options.packages.find]
include=faim*
exclude=
    test
    *.egg-info

[options.entry_points]
console_scripts =
    faim-experiment = faim.main:main

[options.extras_require]
experiment =
    jupyter>=1.0.0
    lxml>=4.9.1
    matplotlib>=3.5.0
    scikit-learn>=1.0.0
    statsmodels>=0.13.5
    plotly>=5.11.0
    pooch>=1.6.0
dev =
    pre-commit>=2.20.0
    pytest>=7.0.0
    pytest-cov>=3.0.0

[flake8]
max-line-length = 120
extend-ignore = E203, W503

[pylint.messages_control]
disable = bad-continuation,
          bad-whitespace,
          missing-docstring,
          R0903<|MERGE_RESOLUTION|>--- conflicted
+++ resolved
@@ -25,12 +25,8 @@
 python_requires = >=3.8
 install_requires =
     pot >= 0.8.0
-<<<<<<< HEAD
-    pandas >= 1.0.0
+    pandas >= 1.0.0, <2.0.0
     typer>=0.7.0
-=======
-    pandas >= 1.0.0, <2.0.0
->>>>>>> 45614880
 
 [options.packages.find]
 include=faim*
